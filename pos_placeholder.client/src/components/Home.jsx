﻿import {Button, Col, Input, Label, Modal, ModalBody, ModalFooter, ModalHeader, Row} from "reactstrap";
import {useEffect, useState} from "react";
import * as productApi from "@/api/productApi.jsx";
import * as orderApi from "@/api/orderApi.jsx";
import * as paymentApi from "@/api/paymentApi.jsx";
import {getCurrency} from "@/helpers/currencyUtils.jsx";
<<<<<<< HEAD
import Payment from "@/components/payment/payment.jsx";
=======
import * as discountApi from "@/api/discountApi.jsx";
>>>>>>> ee8759cc

const Home = () => {
    const [isLoading, setIsLoading] = useState(true);

    const [tip, setTip] = useState('');
    const [orderPreview, setOrderPreview] = useState([]);
    const [order, setOrder] = useState({products: []});
    const [paymentData, setPaymentData] = useState({});

    const [totalPrice, setTotalPrice] = useState("0");
    const [products, setProducts] = useState(null);
    const [variations, setVariations] = useState([]);
    const [productsInCart, setProductsInCart] = useState(null);
    const [productsInCatalogue, setProductsInCatalogue] = useState(null);

    const [selectedProduct, setSelectedProduct] = useState(null);
    const [paySelected, setPaySelected] = useState(false);

    const fetchProducts = async () => {
        try {
            const fetchedProducts = await productApi.getProducts();
            setProducts(fetchedProducts);
        } catch (error) {
            console.error("Error fetching products:", error);
        } finally {
            setIsLoading(false);
        }
    };

    const fetchProductVariations = async (id) => {
        const fetchedProductVariations = await productApi.getProductVariations(id);
        setVariations(fetchedProductVariations);
    };

    useEffect(() => {
        fetchProducts();
    }, []);

    useEffect(() => {
        if (products && products.length > 0) {
            formatProductsInCatalogue(products);
        }
    }, [products]);

    useEffect(() => {
        formatProductsInCart();
        const total = order.products.reduce((acc, item) => acc + item.price * item.quantity, 0);
        setTotalPrice(total.toFixed(2));
    }, [order]);

    const handleAddToCart = async (variation, product) => {
        let discountedPrice = null;
        let isDiscountPercentage = null;
        if (variation.discountId) {
            const discount = await discountApi.getDiscount(variation.discountId);
            if (discount) {
                isDiscountPercentage = discount.isPercentage;
                discountedPrice = discount.isPercentage ? variation.price - variation.price * discount.amount / 100 : discount.amount;
                discountedPrice = discountedPrice.toFixed(2);
            }
        }
        const newProductInCart = {
            productVariationId: variation.id,
            fullName: product.name + " " + variation.name,
            price: variation.price,
            quantity: 1,
            discount: discountedPrice,
            isDiscountPercentage: isDiscountPercentage
        };

        const existingProductIndex = order.products.findIndex(item => item.productVariationId === variation.id);
        let updatedProductsInCart;
        if (existingProductIndex === -1) {
            updatedProductsInCart = [...order.products, newProductInCart];
        } else {
            updatedProductsInCart = order.products.map((item, index) => {
                if (index === existingProductIndex) {
                    return {...item, quantity: item.quantity + 1};
                }
                return item;
            });
        }

        setOrder(prevOrder => ({...prevOrder, products: updatedProductsInCart}));
    };

    const handleRemoveFromCart = (productVariationId) => {
        const existingIndex = order.products.findIndex(item => item.productVariationId === productVariationId);
        if (existingIndex === -1) {
            return;
        }

        const existingItem = order.products[existingIndex];
        let updatedProducts;

        if (existingItem.quantity > 1) {
            updatedProducts = order.products.map((item, index) => {
                if (index === existingIndex) {
                    return {...item, quantity: item.quantity - 1};
                }
                return item;
            });
        } else {
            updatedProducts = order.products.filter(item => item.productVariationId !== productVariationId);
        }

        setOrder((prevOrder) => ({...prevOrder, products: updatedProducts}));
    };

    const onPaymentSuccess = () => {
        setPaySelected(false);
        setOrder({products: []});
    };

    const handlePayNowClick = async () => {
        if (order.products.length === 0) {
            alert("Your cart is empty. Please add items before paying.");
            return;
        }

        const createOrderDto = {
            Tip: tip ? Number(tip) : null,
            OrderItems: order.products.map(item => ({
                ProductVariationId: item.productVariationId,
                Quantity: item.quantity
            })),
            PaymentIntentId: null
        };

        const orderPreviewResponse = await orderApi.getOrderPreview(createOrderDto);
        setOrderPreview(orderPreviewResponse);

        const paymentRequestDto = {
            TotalAmount: orderPreviewResponse.total
        }
        const paymentResponse = await paymentApi.makePayment(paymentRequestDto);
        setPaymentData(paymentResponse);

        setPaySelected(true);
    };

    const handleProductClick = async (product) => {
        setSelectedProduct(product);
        await fetchProductVariations(product.id);
    };

    const formatProductsInCart = () => {
        const formatedProductsInCart = order.products.map((item, index) => (
            <Row key={index} className="p-2">
                <Col>{item.fullName}</Col>
                <Col className="d-flex justify-content-center">x{item.quantity}</Col>
                <Col className="d-flex justify-content-end">
                    {item.isDiscountPercentage ? (
                        <>
                            <span style={{ textDecoration: "line-through" }}>
                                {item.price} {getCurrency()}
                            </span>
                            &nbsp;
                            {item.discount} {getCurrency()}
                        </>
                    ) : (
                        <>
                            {item.price} -{item.discount} {getCurrency()}
                        </>
                    )}
                    <i
                        className="bi-x-circle px-2"
                        style={{cursor: "pointer"}}
                        onClick={() => handleRemoveFromCart(item.productVariationId)}
                    ></i>
                </Col>
            </Row>
        ));

        setProductsInCart(formatedProductsInCart);
    };

    const formatProductsInCatalogue = (products) => {
        const itemsPerRow = 6;
        const groupedProducts = products.reduce((acc, product) => {
            acc[product.itemGroup] = acc[product.itemGroup] || [];
            acc[product.itemGroup].push(product);
            return acc;
        }, {});

        const catalogue = Object.entries(groupedProducts).map(([groupName, groupProducts]) => (
            <div key={groupName}>
                <div className="mb-3">{groupName}</div>
                {Array.from({length: Math.ceil(groupProducts.length / itemsPerRow)}, (_, rowIndex) => {
                    const rowItems = groupProducts.slice(rowIndex * itemsPerRow, (rowIndex + 1) * itemsPerRow);

                    return (
                        <Row key={rowIndex} className="pb-4">
                            {rowItems.map((item) => (
                                <Col key={item.id} md={12 / itemsPerRow} xs={6}>
                                    <div className="border rounded p-2" style={{cursor: "pointer"}}
                                         onClick={() => handleProductClick(item)}>
                                        {item.name}
                                    </div>
                                </Col>
                            ))}
                        </Row>
                    );
                })}
            </div>
        ));

        setProductsInCatalogue(catalogue);
    }

    const modal =
        <Modal isOpen={!!selectedProduct} fade={false} size="lg" centered={true}>
            <ModalBody>
                <h5>{selectedProduct?.name}</h5>
                {variations.map((variation) => (
                    <div key={variation.id} className="p-2 border rounded mb-2"
                         onClick={() => handleAddToCart(variation, selectedProduct)}>
                        <h6>{variation.name}</h6>
                        <p>Price: {variation.price} {getCurrency()}</p>
                        {variation.pictureUrl && <img src={variation.pictureUrl} alt={variation.name} width="50"/>}
                    </div>
                ))}
            </ModalBody>
            <ModalFooter>
                <Button color="secondary" onClick={() => setSelectedProduct(null)}>
                    Cancel
                </Button>
            </ModalFooter>
        </Modal>

    if (isLoading) {
        return <div>Loading...</div>;
    }

    const paymentModal =
        <Modal isOpen={paySelected} fade={false} size="lg" centered={true}>
            <ModalHeader>
                Checkout
            </ModalHeader>
            <ModalBody>
                <div>
                    <div className="d-flex justify-content-between">
                        <span>Subtotal:</span>
                        <span>{orderPreview.subTotal} €</span>
                    </div>
                    <div className="d-flex justify-content-between">
                        <span>Taxes:</span>
                        <span>{orderPreview.taxesTotal} €</span>
                    </div>
                    <div className="d-flex justify-content-between">
                        <span>Discounts:</span>
                        <span>{orderPreview.discountsTotal} €</span>
                    </div>
                    <div className="d-flex justify-content-between">
                        <span>Tip:</span>
                        <span>{orderPreview.tip} €</span>
                    </div>
                    <hr/>
                    <div className="d-flex justify-content-between fw-bold">
                        <span>Total:</span>
                        <span>{orderPreview.total} €</span>
                    </div>
                </div>
                <div>
                    <Payment paymentData={paymentData} order={order} tip={tip} onPaymentSuccess={onPaymentSuccess}/>
                </div>
            </ModalBody>
            <ModalFooter>
                <Button color="danger" className="w-25" onClick={() => setPaySelected(false)}>
                    Cancel
                </Button>
            </ModalFooter>
        </Modal>

    return (
        <Row style={{height: "85vh"}}>
            <Col className="border rounded shadow-sm m-2 p-1 d-flex flex-column" lg={4}>
                <div className="justify-content-center border rounded p-2">
                    Total: {totalPrice} {getCurrency()}
                </div>
                <div>
                    {productsInCart}
                </div>
                <div className="d-flex justify-content-center m-2 mt-auto align-items-center">
                    <div className="d-flex justify-content-start col-xl-6 col-lg-4">
                        <Label className="w-25 d-flex flex-column justify-content-center p-0 m-0">Tip:</Label>
                        <Input placeholder="Enter tip value"
                               value={tip}
                               type={"number"}
                               onChange={(e) => setTip(e.target.value)}>
                        </Input>
                    </div>
                    <div className="d-flex justify-content-center col-auto">
                        <Button color="dark" outline className="m-1">Split order</Button>
                        <Button color="success" className="m-1" onClick={handlePayNowClick}>Pay now</Button>
                    </div>
                </div>
            </Col>
            <Col className="border rounded shadow-sm m-2 p-2">
                {productsInCatalogue}
            </Col>

            {modal}
            {paymentModal}
        </Row>
    );
};

export default Home;<|MERGE_RESOLUTION|>--- conflicted
+++ resolved
@@ -4,11 +4,8 @@
 import * as orderApi from "@/api/orderApi.jsx";
 import * as paymentApi from "@/api/paymentApi.jsx";
 import {getCurrency} from "@/helpers/currencyUtils.jsx";
-<<<<<<< HEAD
 import Payment from "@/components/payment/payment.jsx";
-=======
 import * as discountApi from "@/api/discountApi.jsx";
->>>>>>> ee8759cc
 
 const Home = () => {
     const [isLoading, setIsLoading] = useState(true);
