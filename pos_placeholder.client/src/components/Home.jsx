--- conflicted
+++ resolved
@@ -1,7 +1,4 @@
-<<<<<<< HEAD
-﻿import {Button, Col, Input, Label, Modal, ModalBody, ModalFooter, ModalHeader, Row, FormGroup} from "reactstrap";
-=======
-﻿import {
+import {
     Button,
     Col,
     Input,
@@ -15,7 +12,6 @@
     FormGroup,
     FormFeedback
 } from "reactstrap";
->>>>>>> 605751cf
 import {useEffect, useState} from "react";
 import * as productApi from "@/api/productApi.jsx";
 import * as orderApi from "@/api/orderApi.jsx";
@@ -25,11 +21,8 @@
 import Payment from "@/components/payment/payment.jsx";
 import Giftcard from "@/components/shared/Giftcard.jsx";
 import toastNotify from "@/helpers/toastNotify.js";
-<<<<<<< HEAD
+import {createSplitPaymentOrder} from "@/api/orderApi.jsx";
 import * as serviceApi from "@/api/serviceApi.jsx";
-=======
-import {createSplitPaymentOrder} from "@/api/orderApi.jsx";
->>>>>>> 605751cf
 
 const Home = () => {
     const [isLoading, setIsLoading] = useState(true);
@@ -321,7 +314,6 @@
         toastNotify("Order successfully created!", "success");
     };
 
-<<<<<<< HEAD
     const formatServicesInCart = () => {
         const formatedServicesInCart = order.services.map((item, index) => (
             <Row key={index} className="p-2">
@@ -340,39 +332,6 @@
 
         return formatedServicesInCart;
     };
-
-    const formatProductsInCatalogue = (products) => {
-        const itemsPerRow = 6;
-        const groupedProducts = products.reduce((acc, product) => {
-            acc[product.itemGroup] = acc[product.itemGroup] || [];
-            acc[product.itemGroup].push(product);
-            return acc;
-        }, {});
-
-        const catalogue = Object.entries(groupedProducts).map(([groupName, groupProducts]) => (
-            <div key={groupName}>
-                <div className="mb-3">{groupName}</div>
-                {Array.from({length: Math.ceil(groupProducts.length / itemsPerRow)}, (_, rowIndex) => {
-                    const rowItems = groupProducts.slice(rowIndex * itemsPerRow, (rowIndex + 1) * itemsPerRow);
-
-                    return (
-                        <Row key={rowIndex} className="pb-4">
-                            {rowItems.map((item) => (
-                                <Col key={item.id} md={12 / itemsPerRow} xs={6}>
-                                    <div className="border rounded p-2" style={{cursor: "pointer"}}
-                                         onClick={() => handleProductClick(item)}>
-                                        {item.name}
-                                    </div>
-                                </Col>
-                            ))}
-                        </Row>
-                    );
-                })}
-            </div>
-        ));
-
-        setProductsInCatalogue(catalogue);
-    }
 
     const formatServicesInCatalogue = () => {
         if (!services)
@@ -404,34 +363,6 @@
         return rows;
     };
 
-
-    const modal =
-        <Modal isOpen={!!selectedProduct} fade={false} size="lg" centered={true}>
-            <ModalBody>
-                <h5>{selectedProduct?.name}</h5>
-                {variations.map((variation) => (
-                    <div key={variation.id} className="p-2 border rounded mb-2"
-                         style={{cursor: "pointer"}}
-                         onClick={() => handleAddToCart(variation, selectedProduct)}>
-                        <h6>{variation.name}</h6>
-                        <p>Price: {variation.price} {getCurrency()}</p>
-                        {variation.pictureUrl && <img src={variation.pictureUrl} alt={variation.name} width="50"/>}
-                    </div>
-                ))}
-            </ModalBody>
-            <ModalFooter>
-                <Button color="secondary" onClick={() => setSelectedProduct(null)}>
-                    Cancel
-                </Button>
-            </ModalFooter>
-        </Modal>
-
-    if (isLoading) {
-        return <div>Loading...</div>;
-    }
-
-=======
->>>>>>> 605751cf
     const paymentModal = (
         <Modal isOpen={paySelected} fade={true} size="lg" centered={true}>
             <ModalHeader>
@@ -469,11 +400,7 @@
                             type="radio"
                             value="card"
                             checked={selectedPaymentMethod === 'card'}
-<<<<<<< HEAD
-                            onChange={() => setSelectedPaymentMethod('card')}
-=======
                             onChange={() => handleCardPayment()}
->>>>>>> 605751cf
                         />
                         <Label check>
                             Pay with card
