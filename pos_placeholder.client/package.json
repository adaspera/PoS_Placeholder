--- conflicted
+++ resolved
@@ -15,11 +15,8 @@
     "axios": "^1.7.7",
     "bootstrap": "^5.3.3",
     "bootstrap-icons": "^1.11.3",
-<<<<<<< HEAD
+    "date-fns": "^4.1.0",
     "primereact": "^10.8.5",
-=======
-    "date-fns": "^4.1.0",
->>>>>>> e0cb5ebd
     "react": "^18.3.1",
     "react-datepicker": "^7.5.0",
     "react-dom": "^18.3.1",
