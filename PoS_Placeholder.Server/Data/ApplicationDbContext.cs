using Microsoft.AspNetCore.Identity.EntityFrameworkCore;
using Microsoft.EntityFrameworkCore;
using PoS_Placeholder.Server.Models;

namespace PoS_Placeholder.Server.Data;

public class ApplicationDbContext : IdentityDbContext<User>
{
    public ApplicationDbContext(DbContextOptions<ApplicationDbContext> options)
        : base(options)
    {
    }

    // Add all models
    public DbSet<User> Users { get; set; }
    public DbSet<Business> Businesses { get; set; }
    public DbSet<Product> Products { get; set; }
    public DbSet<ProductVariation> ProductVariations { get; set; }
    public DbSet<Order> Orders { get; set; }
    public DbSet<ProductArchive> ProductsArchive { get; set; }
    public DbSet<TaxArchive> TaxesArchive { get; set; }
    public DbSet<DiscountArchive> DiscountsArchives { get; set; }
    public DbSet<Discount> Discounts { get; set; }
<<<<<<< HEAD
    public DbSet<UserWorkTime> UserWorkTimes { get; set; }
=======
    public DbSet<Giftcard> Giftcards { get; set; }
    public DbSet<PaymentArchive> PaymentsArchive  { get; set; }
>>>>>>> 65939480

    protected override void OnModelCreating(ModelBuilder modelBuilder)
    {
        base.OnModelCreating(modelBuilder);
        
        modelBuilder.Entity<Order>()
            .HasOne(o => o.User)
            .WithMany(u => u.Orders)
            .OnDelete(DeleteBehavior.Restrict);
        
        modelBuilder.Entity<Order>()
            .HasOne(o => o.Business)
            .WithMany(b => b.Orders)
            .OnDelete(DeleteBehavior.Restrict);
    }
}

// dotnet ef migrations add "migrationName"
// dotnet ef database update<|MERGE_RESOLUTION|>--- conflicted
+++ resolved
@@ -21,12 +21,9 @@
     public DbSet<TaxArchive> TaxesArchive { get; set; }
     public DbSet<DiscountArchive> DiscountsArchives { get; set; }
     public DbSet<Discount> Discounts { get; set; }
-<<<<<<< HEAD
     public DbSet<UserWorkTime> UserWorkTimes { get; set; }
-=======
     public DbSet<Giftcard> Giftcards { get; set; }
     public DbSet<PaymentArchive> PaymentsArchive  { get; set; }
->>>>>>> 65939480
 
     protected override void OnModelCreating(ModelBuilder modelBuilder)
     {
