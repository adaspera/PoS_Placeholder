using System.ComponentModel.DataAnnotations;

namespace PoS_Placeholder.Server.Models;

public class Business
{
    [Key]
    public int Id { get; set; }
    
    [Required]
    [MaxLength(255)]
    public string Name { get; set; }
    
    [Required]
    [MaxLength(30)]
    [Phone]
    public string Phone { get; set; }
    
    [Required]
    [MaxLength(255)]
    [EmailAddress]
    public string Email { get; set; }
    
    [Required]
    [MaxLength(255)]
    public string Street { get; set; }
    
    [Required]
    [MaxLength(255)]
    public string City { get; set; }
    
    [Required]
    [MaxLength(255)]
    public string Region { get; set; }
    
    [Required]
    [MaxLength(255)]
    public string Country { get; set; }
    
    // Navigation properties
    public ICollection<User> Users { get; set; }
    public ICollection<Product> Products { get; set; }
    public ICollection<Order> Orders { get; set; }
<<<<<<< HEAD
    public ICollection<Giftcard> Giftcards { get; set; }
=======
    public ICollection<Service>? Services { get; set; }
>>>>>>> 248e3dbf
}<|MERGE_RESOLUTION|>--- conflicted
+++ resolved
@@ -41,9 +41,6 @@
     public ICollection<User> Users { get; set; }
     public ICollection<Product> Products { get; set; }
     public ICollection<Order> Orders { get; set; }
-<<<<<<< HEAD
     public ICollection<Giftcard> Giftcards { get; set; }
-=======
     public ICollection<Service>? Services { get; set; }
->>>>>>> 248e3dbf
 }