﻿using Microsoft.AspNetCore.Authorization;
using Microsoft.AspNetCore.Identity;
using Microsoft.AspNetCore.Mvc;
using Microsoft.EntityFrameworkCore;
using Microsoft.IdentityModel.Tokens;
using PoS_Placeholder.Server.Data;
using PoS_Placeholder.Server.Models;
using PoS_Placeholder.Server.Models.Dto;
using PoS_Placeholder.Server.Models.Enum;
using PoS_Placeholder.Server.Repositories;
using PoS_Placeholder.Server.Services;
using Stripe;
using PaymentMethod = PoS_Placeholder.Server.Models.Enum.PaymentMethod;


namespace PoS_Placeholder.Server.Controllers;

[ApiController]
[Route("/api/orders")]
public class OrderController : ControllerBase
{
    private readonly UserManager<User> _userManager;
    private readonly OrderRepository _orderRepository;
    private readonly DiscountRepository _discountRepository;
    private readonly GiftcardRepository _giftcardRepository;
    private readonly ServiceRepository _serviceRepository;
    private readonly ITaxService _taxService;
    private readonly ApplicationDbContext _db;
    private readonly ILogger<OrderController> _logger;

    public OrderController(UserManager<User> userManager, OrderRepository orderRepository, ITaxService taxService,
<<<<<<< HEAD
        ApplicationDbContext db, DiscountRepository discountRepository, GiftcardRepository giftcardRepository, 
        ILogger<OrderController> logger, ServiceRepository serviceRepository)
=======
        ApplicationDbContext db, DiscountRepository discountRepository, GiftcardRepository giftcardRepository,
        ILogger<OrderController> logger)
>>>>>>> 605751cf
    {
        _userManager = userManager;
        _orderRepository = orderRepository;
        _discountRepository = discountRepository;
        _giftcardRepository = giftcardRepository;
        _serviceRepository = serviceRepository;
        _taxService = taxService;
        _db = db;
        _logger = logger;
    }

    [HttpGet]
    [Authorize]
    public async Task<IActionResult> GetAllOrders()
    {
        var user = await _userManager.GetUserAsync(User);
        if (user == null)
            return Unauthorized("User not found.");

        var orders = await _orderRepository.GetOrdersByBusinessIdAsync(user.BusinessId);
        if (orders == null)
            return NotFound("Orders not found.");

        var orderResponseDtos = orders.Select(order =>
        {
            var discountsTotal = order.Discounts.Sum(d =>
                d.IsPercentage
                    ? order.Products.Where(p => p.FullName == d.ProductFullName)
                        .Sum(p => p.Price * p.Quantity) * d.Amount / 100m
                    : d.Amount);
            discountsTotal = Math.Round(discountsTotal, 2);

            var subTotal = order.Products.Sum(p => p.Price * p.Quantity);

            var serviceChargeTotal = 0m;
            if (order.Services != null) 
                serviceChargeTotal += order.Services.Sum(s => s.IsPercentage ? subTotal * s.Price / 100m : 0m);

            if (order.Services != null) 
                subTotal += order.Services.Sum(s => s.IsPercentage ? 0m : s.Price);
            
            subTotal = Math.Round(subTotal, 2);
            serviceChargeTotal = Math.Round((decimal)serviceChargeTotal, 2);

            var taxesTotal = order.Taxes.Sum(t => t.TaxAmount);
            taxesTotal = Math.Round(taxesTotal, 2);

            var totalPrice = subTotal + taxesTotal + serviceChargeTotal + (order.Tip ?? 0m) - discountsTotal;
            totalPrice = Math.Round(totalPrice, 2);

            _logger.LogInformation("In Get All Orders: ");
            _logger.LogInformation(
                $"Tip: {order.Tip}, SubTotal: {subTotal}, TaxesTotal: {taxesTotal}, DiscountsTotal: {discountsTotal} Total: {totalPrice}");

            return new OrderResponseDto
            {
                Id = order.Id,
                Tip = order.Tip,
                Date = order.Date,
                Status = order.Status.ToString(),
                TotalPrice = totalPrice,
                SubTotal = subTotal,
                TaxesTotal = taxesTotal,
                DiscountsTotal = discountsTotal,
                ServiceChargesTotal = serviceChargeTotal,
                Products = order.Products.Select(pa => new OrderProductDto
                {
                    FullName = pa.FullName,
                    Price = pa.Price,
                    Quantity = pa.Quantity
                }).ToList(),
                Services = order.Services?.Select(ps => new OrderServiceDto
                {
                    FullName = ps.Name,
                    Price = ps.Price
                }).ToList()
            };
        }).ToList();

        return Ok(orderResponseDtos);
    }

    [HttpGet("{id:int}")]
    [Authorize]
    public async Task<IActionResult> GetOrderById(int id)
    {
        var user = await _userManager.GetUserAsync(User);
        if (user == null)
            return Unauthorized("User not found.");

        var order = await _orderRepository.GetOrderByOrderIdAndBusinessIdAsync(id, user.BusinessId);
        if (order == null)
            return NotFound("Order not found.");

        var discountsTotal = order.Discounts.Sum(d =>
            d.IsPercentage
                ? order.Products.Where(p => p.FullName == d.ProductFullName)
                    .Sum(p => p.Price * p.Quantity) * d.Amount / 100m
                : d.Amount);
        discountsTotal = Math.Round(discountsTotal, 2);

        var subTotal = order.Products.Sum(p => p.Price * p.Quantity);

        var serviceChargeTotal = 0m;
        if (order.Services != null) 
            serviceChargeTotal += order.Services.Sum(s => s.IsPercentage ? subTotal * s.Price / 100m : 0m);

        if (order.Services != null) 
            subTotal += order.Services.Sum(s => s.IsPercentage ? 0m : s.Price);
            
        subTotal = Math.Round(subTotal, 2);
        serviceChargeTotal = Math.Round((decimal)serviceChargeTotal, 2);

        var taxesTotal = order.Taxes.Sum(t => t.TaxAmount);
        taxesTotal = Math.Round(taxesTotal, 2);

        var totalPrice = subTotal + taxesTotal + serviceChargeTotal + (order.Tip ?? 0m) - discountsTotal;
        totalPrice = Math.Round(totalPrice, 2);

        var orderResponseDto = new OrderResponseDto
        {
            Id = order.Id,
            Tip = order.Tip,
            Date = order.Date,
            Status = order.Status.ToString(),
            TotalPrice = totalPrice,
            SubTotal = subTotal,
            TaxesTotal = taxesTotal,
            DiscountsTotal = discountsTotal,
            ServiceChargesTotal = serviceChargeTotal,
            Products = order.Products.Select(pa => new OrderProductDto
            {
                FullName = pa.FullName,
                Price = pa.Price,
                Quantity = pa.Quantity
            }).ToList(),
            Services = order.Services?.Select(ps => new OrderServiceDto
            {
                FullName = ps.Name,
                Price = ps.Price
            }).ToList()
        };

        return Ok(orderResponseDto);
    }

    [HttpPost("preview")]
    [Authorize]
    public async Task<IActionResult> GetOrderPaymentPreview([FromBody] CreateOrderDto createOrderDto)
    {
        if (!ModelState.IsValid)
        {
            return BadRequest(ModelState);
        }

        var user = await _userManager.GetUserAsync(User);
        if (user == null)
            return Unauthorized("User not found.");

        var taxes = _taxService.GetTaxesByCountry("LIT");
        if (taxes == null)
            return NotFound("No Taxes found for LIT.");

        decimal subTotal = 0m;
        decimal discountsTotal = 0m;

        foreach (var orderItem in createOrderDto.OrderItems)
        {
            var productVariation = await _db.ProductVariations
                .Include(pv => pv.Product)
                .Include(pv => pv.Discount)
                .FirstOrDefaultAsync(pv => pv.Id == orderItem.ProductVariationId);

            if (productVariation == null)
                return BadRequest($"Product variation with Id {orderItem.ProductVariationId} not found.");

            var discount = productVariation.Discount;
            if (discount != null)
            {
                discountsTotal += discount.IsPercentage
                    ? productVariation.Price * orderItem.Quantity * discount.Amount / 100
                    : discount.Amount * orderItem.Quantity;
            }

            subTotal += productVariation.Price * orderItem.Quantity;
        }

        List<decimal> serviceCharges = new List<decimal>();
        if (createOrderDto.OrderServiceIds != null)
            foreach (int orderServiceId in createOrderDto.OrderServiceIds)
            {
                var service = await _serviceRepository.GetByIdAsync(orderServiceId);

                if (service == null)
                    return BadRequest($"Service with Id {orderServiceId} not found.");

                if (service.IsPercentage)
                {
                    serviceCharges.Add(service.ServiceCharge);
                }
                else
                {
                    subTotal += service.ServiceCharge;
                }
            }

        subTotal = Math.Round(subTotal, 2);
        decimal taxesTotal = 0m;
        var taxDtos = new List<TaxDto>();

        foreach (var tax in taxes)
        {
            decimal taxValue;
            if (tax.IsPercentage)
            {
                taxValue = subTotal * (tax.TaxAmount / 100m);
            }
            else
            {
                taxValue = tax.TaxAmount;
            }

            taxesTotal += taxValue;
            taxDtos.Add(new TaxDto
            {
                Name = tax.NameOfTax,
                Amount = Math.Round(taxValue, 2),
                IsPercentage = tax.IsPercentage
            });
        }

        var totalServiceCharge = 0m;
        totalServiceCharge += serviceCharges.Sum(sc => sc * subTotal / 100m);
        totalServiceCharge = Math.Round(totalServiceCharge, 2);
        
        taxesTotal = Math.Round(taxesTotal, 2);
        discountsTotal = Math.Round(discountsTotal, 2);
        var tip = createOrderDto.Tip ?? 0.00m;
        tip = Math.Round(tip, 2);
<<<<<<< HEAD
        decimal total = subTotal + taxesTotal + totalServiceCharge + tip - discountsTotal;
        
=======
        decimal total = subTotal + taxesTotal + tip - discountsTotal;

>>>>>>> 605751cf
        _logger.LogInformation("In preview order:");
        _logger.LogInformation(
            $"Tip: {tip}, Subtotal: {subTotal}, TaxesTotal: {taxesTotal}, Discount: {discountsTotal}");

        var orderPreviewDto = new OrderPreviewDto
        {
            Tip = tip,
            SubTotal = subTotal,
            TaxesTotal = taxesTotal,
            DiscountsTotal = discountsTotal,
            Total = total,
            Taxes = taxDtos,
            ServiceChargeTotal = totalServiceCharge
        };

        return Ok(orderPreviewDto);
    }

    [HttpPost]
    [Authorize]
    public async Task<IActionResult> CreateOrder([FromBody] CreateOrderDto createOrderDto)
    {
        if (!ModelState.IsValid)
        {
            return BadRequest(ModelState);
        }

        var user = await _userManager.GetUserAsync(User);
        if (user == null)
            return Unauthorized("User not found.");

        var taxes = _taxService.GetTaxesByCountry("LIT");
        if (taxes == null)
            return NotFound("No Taxes found for LIT.");

        using (var transaction = await _db.Database.BeginTransactionAsync())
        {
            try
            {
                var tip = Math.Round(createOrderDto.Tip ?? 0.00m, 2);
                var order = new Order
                {
                    Tip = tip,
                    Date = DateTime.Now,
                    Status = OrderStatus.Closed,
                    UserId = user.Id,
                    BusinessId = user.BusinessId
                };

                // Order entry saved to db, so we can use them instantly
                _orderRepository.Add(order);
                await _orderRepository.SaveChangesAsync();

                decimal discountsTotal = 0m;

                foreach (var orderItem in createOrderDto.OrderItems)
                {
                    var productVariation = await _db.ProductVariations
                        .Include(pv => pv.Product)
                        .Include(pv => pv.Discount)
                        .FirstOrDefaultAsync(pv => pv.Id == orderItem.ProductVariationId);

                    if (productVariation == null)
                    {
                        await transaction.RollbackAsync();
                        return BadRequest("Product variation not found.");
                    }

                    string fullName = $"{productVariation.Product.Name} {productVariation.Name}";
                    decimal price = productVariation.Price;

                    var productArchive = new ProductArchive
                    {
                        FullName = fullName,
                        Price = price,
                        Quantity = orderItem.Quantity,
                        OrderId = order.Id,
                    };

                    _db.ProductsArchive.Add(productArchive);

                    var discount = productVariation.Discount;
                    if (discount != null)
                    {
                        discountsTotal += discount.IsPercentage
                            ? productVariation.Price * orderItem.Quantity * discount.Amount / 100m
                            : discount.Amount * orderItem.Quantity;

                        var discountArchive = new DiscountArchive()
                        {
                            Amount = discount.Amount,
                            IsPercentage = discount.IsPercentage,
                            ProductFullName = fullName,
                            OrderId = order.Id
                        };

                        _db.DiscountsArchives.Add(discountArchive);
                    }
                }

                if (createOrderDto.OrderServiceIds != null)
                    foreach (int serviceId in createOrderDto.OrderServiceIds)
                    {
                        var service = await _serviceRepository.GetByIdAsync(serviceId);

                        if (service == null)
                        {
                            await transaction.RollbackAsync();
                            return BadRequest("Bad service Id. Service not found.");
                        }

                        var serviceArchive = new ServiceArchive
                        {
                            IsPercentage = service.IsPercentage,
                            Name = service.Name,
                            OrderId = order.Id,
                            Price = service.ServiceCharge
                        };

                        _db.ServicesArchive.Add(serviceArchive);
                    }

                // productArchive, discountArchive and serviceArchive entries saved to db, so we can get use them instantly
                await _db.SaveChangesAsync();

                var productArchives = await _db.ProductsArchive.Where(pa => pa.OrderId == order.Id).ToListAsync();
                var subtotal = productArchives.Sum(pa => pa.Price * pa.Quantity);
                
                var serviceArchives = await _db.ServicesArchive.Where(sa => sa.OrderId == order.Id).ToListAsync();

                decimal serviceChargeTotal = 0m;
                foreach (var serviceArchive in serviceArchives)
                {
                    serviceChargeTotal += serviceArchive.IsPercentage ? subtotal * serviceArchive.Price / 100 : 0m;
                }
                
                subtotal += serviceArchives.Sum(sa => sa.IsPercentage ? 0 : sa.Price);
                
                var taxesTotal = 0m;

                foreach (var tax in taxes)
                {
                    var taxAmount = tax.IsPercentage ? subtotal * (tax.TaxAmount / 100m) : tax.TaxAmount;
                    taxAmount = Math.Round(taxAmount, 2);
                    taxesTotal += taxAmount;
                    var taxArchiveEntry = new TaxArchive
                    {
                        Name = tax.NameOfTax,
                        TaxAmount = taxAmount,
                        IsPercentage = tax.IsPercentage,
                        OrderId = order.Id,
                    };

                    _db.TaxesArchive.Add(taxArchiveEntry);
                }

                // tax entries saved to db, so we can use them instantly
                await _db.SaveChangesAsync();

                serviceChargeTotal = Math.Round(serviceChargeTotal, 2);
                discountsTotal = Math.Round(discountsTotal, 2);
                taxesTotal = Math.Round(taxesTotal, 2);
                subtotal = Math.Round(subtotal, 2);
                var grandTotal = subtotal + taxesTotal + serviceChargeTotal + tip - discountsTotal;

                // Creating PaymentArchive entry based on the Method (payment method) received in createOrderDto
                PaymentArchive newPaymentArchive = new PaymentArchive
                {
                    OrderId = order.Id,
                    PaidPrice = grandTotal
                };

                switch (createOrderDto.Method)
                {
                    case PaymentMethod.Card:
                        if (createOrderDto.PaymentIntentId == null)
                        {
                            await transaction.RollbackAsync();
                            return BadRequest("Payment Intent Id not provided.");
                        }

                        newPaymentArchive.Method = PaymentMethod.Card;
                        newPaymentArchive.PaymentIntentId = createOrderDto.PaymentIntentId;
                        newPaymentArchive.GiftCardId = null;
                        break;

                    case PaymentMethod.GiftCard:
                        if (createOrderDto.GiftCardId == null)
                        {
                            await transaction.RollbackAsync();
                            return BadRequest("Giftcard Id not provided.");
                        }

                        var giftcard = await _giftcardRepository.GetGiftcardByIdAndBusinessIdAsync(
                            createOrderDto.GiftCardId.Trim(), user.BusinessId);
                        if (giftcard == null)
                        {
                            await transaction.RollbackAsync();
                            return BadRequest("Incorrect Giftcard Id.");
                        }

                        if (giftcard.Balance < grandTotal)
                        {
                            await transaction.RollbackAsync();
                            return BadRequest("Insufficient giftcard balance.");
                        }

                        giftcard.Balance -= grandTotal;
                        _giftcardRepository.Update(giftcard);

                        newPaymentArchive.Method = PaymentMethod.GiftCard;
                        newPaymentArchive.GiftCardId = createOrderDto.GiftCardId;
                        newPaymentArchive.PaymentIntentId = null;
                        break;

                    case PaymentMethod.Cash:
                        newPaymentArchive.Method = PaymentMethod.Cash;
                        newPaymentArchive.PaymentIntentId = null;
                        newPaymentArchive.GiftCardId = null;
                        break;

                    default:
                        await transaction.RollbackAsync();
                        return BadRequest("Unknown payment method.");
                }

                // paymentArchive (and giftcard changes if giftcard payment method) saved to db
                _db.PaymentsArchive.Add(newPaymentArchive);
                await _db.SaveChangesAsync();

                // transaction commited -> everything commited to db after this point
                await transaction.CommitAsync();

                _logger.LogInformation("In create order:");
                _logger.LogInformation(
                    $"Tip: {tip}, Subtotal: {subtotal}, TaxesTotal: {taxesTotal}, Discount: {discountsTotal}, grandTotal: {grandTotal}");

                var orderResponseDto = new OrderResponseDto
                {
                    Id = order.Id,
                    Tip = tip,
                    Date = order.Date,
                    Status = order.Status.ToString(),
                    TotalPrice = grandTotal,
                    SubTotal = subtotal,
                    TaxesTotal = taxesTotal,
                    DiscountsTotal = discountsTotal,
                    Products = productArchives.Select(pa => new OrderProductDto
                    {
                        FullName = pa.FullName,
                        Price = pa.Price,
                        Quantity = pa.Quantity
                    }).ToList()
                };

                return CreatedAtAction(nameof(GetOrderById), new { id = order.Id }, orderResponseDto);
            }
            catch (Exception e)
            {
                await transaction.RollbackAsync();
                return StatusCode(StatusCodes.Status500InternalServerError,
                    $"Error: {e.Message}, StackTrace: {e.StackTrace}");
            }
        }
    }

    [HttpPost("createSplitOrder")]
    [Authorize]
    public async Task<IActionResult> CreateSplitOrder([FromBody] CreateSplitOrderDto createSplitOrderDto)
    {
        if (!ModelState.IsValid)
        {
            return BadRequest(ModelState);
        }

        var user = await _userManager.GetUserAsync(User);
        if (user == null)
            return Unauthorized("User not found.");

        var taxes = _taxService.GetTaxesByCountry("LIT");
        if (taxes == null)
            return NotFound("No Taxes found for LIT.");

        using (var transaction = await _db.Database.BeginTransactionAsync())
        {
            try
            {
                var tip = Math.Round(createSplitOrderDto.Tip ?? 0.00m, 2);
                var order = new Order
                {
                    Tip = tip,
                    Date = DateTime.Now,
                    Status = OrderStatus.Closed,
                    UserId = user.Id,
                    BusinessId = user.BusinessId
                };
                // Order entry saved to db, so we can use them instantly
                _orderRepository.Add(order);
                await _orderRepository.SaveChangesAsync();

                decimal discountsTotal = 0m;
                foreach (var orderItem in createSplitOrderDto.OrderItems)
                {
                    var productVariation = await _db.ProductVariations
                        .Include(pv => pv.Product)
                        .Include(pv => pv.Discount)
                        .FirstOrDefaultAsync(pv => pv.Id == orderItem.ProductVariationId);

                    if (productVariation == null)
                    {
                        await transaction.RollbackAsync();
                        return BadRequest("Product variation not found.");
                    }

                    string fullName = $"{productVariation.Product.Name} {productVariation.Name}";
                    decimal price = productVariation.Price;

                    var productArchive = new ProductArchive
                    {
                        FullName = fullName,
                        Price = price,
                        Quantity = orderItem.Quantity,
                        OrderId = order.Id,
                    };

                    _db.ProductsArchive.Add(productArchive);

                    var discount = productVariation.Discount;
                    if (discount != null)
                    {
                        discountsTotal += discount.IsPercentage
                            ? productVariation.Price * orderItem.Quantity * discount.Amount / 100m
                            : discount.Amount * orderItem.Quantity;

                        var discountArchive = new DiscountArchive()
                        {
                            Amount = discount.Amount,
                            IsPercentage = discount.IsPercentage,
                            ProductFullName = fullName,
                            OrderId = order.Id
                        };

                        _db.DiscountsArchives.Add(discountArchive);
                    }
                }

                // productArchive and discountArchive entries saved to db, so we can get use them instantly
                await _db.SaveChangesAsync();

                var productArchives = await _db.ProductsArchive.Where(pa => pa.OrderId == order.Id).ToListAsync();
                var subtotal = productArchives.Sum(pa => pa.Price * pa.Quantity);

                var taxesTotal = 0m;
                foreach (var tax in taxes)
                {
                    var taxAmount = tax.IsPercentage ? subtotal * (tax.TaxAmount / 100m) : tax.TaxAmount;
                    taxAmount = Math.Round(taxAmount, 2);
                    taxesTotal += taxAmount;
                    var taxArchiveEntry = new TaxArchive
                    {
                        Name = tax.NameOfTax,
                        TaxAmount = taxAmount,
                        IsPercentage = tax.IsPercentage,
                        OrderId = order.Id,
                    };

                    _db.TaxesArchive.Add(taxArchiveEntry);
                }

                // tax entries saved to db, so we can use them instantly
                await _db.SaveChangesAsync();

                discountsTotal = Math.Round(discountsTotal, 2);
                taxesTotal = Math.Round(taxesTotal, 2);
                subtotal = Math.Round(subtotal, 2);
                var grandTotal = subtotal + taxesTotal + tip - discountsTotal;

                // Check if Partial Payments are not empty
                if (createSplitOrderDto.Payments.IsNullOrEmpty())
                {
                    return BadRequest("Payments are required.");
                }
                
                // Check if partial Payments equal to the grandTotal of the order
                var sumOfPayments = createSplitOrderDto.Payments.Sum(p => p.PaidPrice);
                if (sumOfPayments != grandTotal)
                {
                    await transaction.RollbackAsync();
                    return BadRequest("Sum of partial payments does not match the total order amount.");
                }

                foreach (var payment in createSplitOrderDto.Payments)
                {
                    // Creating PaymentArchive entry based on the Method (payment method) received in createSplitOrderDto.Payments
                    PaymentArchive newPaymentArchive = new PaymentArchive
                    {
                        OrderId = order.Id,
                        PaidPrice = payment.PaidPrice,
                    };

                    switch (payment.Method)
                    {
                        case PaymentMethod.Card:
                            if (payment.PaymentIntentId == null)
                            {
                                await transaction.RollbackAsync();
                                return BadRequest("Payment Intent Id not provided.");
                            }

                            newPaymentArchive.Method = PaymentMethod.Card;
                            newPaymentArchive.PaymentIntentId = payment.PaymentIntentId;
                            newPaymentArchive.GiftCardId = null;
                            break;

                        case PaymentMethod.GiftCard:
                            if (payment.GiftCardId == null)
                            {
                                await transaction.RollbackAsync();
                                return BadRequest("Giftcard Id not provided.");
                            }

                            var giftcard = await _giftcardRepository.GetGiftcardByIdAndBusinessIdAsync(
                                payment.GiftCardId.Trim(), user.BusinessId);
                            if (giftcard == null)
                            {
                                await transaction.RollbackAsync();
                                return BadRequest("Incorrect Giftcard Id.");
                            }

                            if (giftcard.Balance < payment.PaidPrice)
                            {
                                await transaction.RollbackAsync();
                                return BadRequest("Insufficient giftcard balance.");
                            }

                            giftcard.Balance -= payment.PaidPrice;
                            _giftcardRepository.Update(giftcard);

                            newPaymentArchive.Method = PaymentMethod.GiftCard;
                            newPaymentArchive.GiftCardId = payment.GiftCardId;
                            newPaymentArchive.PaymentIntentId = null;
                            break;

                        case PaymentMethod.Cash:
                            newPaymentArchive.Method = PaymentMethod.Cash;
                            newPaymentArchive.PaymentIntentId = null;
                            newPaymentArchive.GiftCardId = null;
                            break;

                        default:
                            await transaction.RollbackAsync();
                            return BadRequest("Unknown payment method.");
                    }
                    // paymentArchive (and giftcard changes if giftcard payment method) saved to db
                    _db.PaymentsArchive.Add(newPaymentArchive);
                }
                
                await _db.SaveChangesAsync();

                // transaction commited -> everything commited to db after this point
                await transaction.CommitAsync();

                _logger.LogInformation("In create order:");
                _logger.LogInformation(
                    $"Tip: {tip}, Subtotal: {subtotal}, TaxesTotal: {taxesTotal}, Discount: {discountsTotal}, grandTotal: {grandTotal}");

                var orderResponseDto = new OrderResponseDto
                {
                    Id = order.Id,
                    Tip = tip,
                    Date = order.Date,
                    Status = order.Status.ToString(),
                    TotalPrice = grandTotal,
                    SubTotal = subtotal,
                    TaxesTotal = taxesTotal,
                    DiscountsTotal = discountsTotal,
                    Products = productArchives.Select(pa => new OrderProductDto
                    {
                        FullName = pa.FullName,
                        Price = pa.Price,
                        Quantity = pa.Quantity
                    }).ToList()
                };

                return CreatedAtAction(nameof(GetOrderById), new { id = order.Id }, orderResponseDto);
            }
            catch (Exception e)
            {
                await transaction.RollbackAsync();
                return StatusCode(StatusCodes.Status500InternalServerError,
                    $"Error: {e.Message}, StackTrace: {e.StackTrace}");
            }
        }
    }
}<|MERGE_RESOLUTION|>--- conflicted
+++ resolved
@@ -29,13 +29,8 @@
     private readonly ILogger<OrderController> _logger;
 
     public OrderController(UserManager<User> userManager, OrderRepository orderRepository, ITaxService taxService,
-<<<<<<< HEAD
         ApplicationDbContext db, DiscountRepository discountRepository, GiftcardRepository giftcardRepository, 
         ILogger<OrderController> logger, ServiceRepository serviceRepository)
-=======
-        ApplicationDbContext db, DiscountRepository discountRepository, GiftcardRepository giftcardRepository,
-        ILogger<OrderController> logger)
->>>>>>> 605751cf
     {
         _userManager = userManager;
         _orderRepository = orderRepository;
@@ -275,13 +270,8 @@
         discountsTotal = Math.Round(discountsTotal, 2);
         var tip = createOrderDto.Tip ?? 0.00m;
         tip = Math.Round(tip, 2);
-<<<<<<< HEAD
         decimal total = subTotal + taxesTotal + totalServiceCharge + tip - discountsTotal;
         
-=======
-        decimal total = subTotal + taxesTotal + tip - discountsTotal;
-
->>>>>>> 605751cf
         _logger.LogInformation("In preview order:");
         _logger.LogInformation(
             $"Tip: {tip}, Subtotal: {subTotal}, TaxesTotal: {taxesTotal}, Discount: {discountsTotal}");
